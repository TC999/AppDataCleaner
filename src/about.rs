use eframe::egui;

pub fn show_about_window(ctx: &egui::Context, open: &mut bool) {
    egui::Window::new("关于此软件")
        .open(open)
        .resizable(false)
        .collapsible(false)
        .show(ctx, |ui| {
            ui.heading("AppData Cleaner");
            ui.horizontal(|ui| {
                ui.label("作者: ");
                // 将作者名字包装为可点击链接
                ui.hyperlink_to("TC999", "https://github.com/TC999"); // 点击名字跳转到指定链接
            });
            // 添加可点击的链接
            ui.horizontal(|ui| {
                ui.label("源代码仓库:");
                ui.hyperlink("https://github.com/TC999/AppDataCleaner");
            });
            ui.horizontal(|ui| {
                // BUG 反馈
                ui.hyperlink_to("议题", "https://github.com/TC999/AppDataCleaner/issues");
            });
            ui.label("许可证: GPL-3.0");
<<<<<<< HEAD
            ui.label("版本: 1.0.0-dev");
=======
            ui.label("版本: 1.0.0");
>>>>>>> 0c00b2dc
        });
}<|MERGE_RESOLUTION|>--- conflicted
+++ resolved
@@ -22,10 +22,6 @@
                 ui.hyperlink_to("议题", "https://github.com/TC999/AppDataCleaner/issues");
             });
             ui.label("许可证: GPL-3.0");
-<<<<<<< HEAD
-            ui.label("版本: 1.0.0-dev");
-=======
-            ui.label("版本: 1.0.0");
->>>>>>> 0c00b2dc
+            ui.label("版本: 1.0.1");
         });
 }